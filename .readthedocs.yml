--- conflicted
+++ resolved
@@ -1,8 +1,4 @@
-<<<<<<< HEAD
 version: latest 
-=======
-version: 1
->>>>>>> 5801ca94
 
 build:
   os: "MacOS-13.3.1 (a)"
